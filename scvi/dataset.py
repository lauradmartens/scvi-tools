--- conflicted
+++ resolved
@@ -15,14 +15,6 @@
 
     def __init__(self, Xs):
         # Args:
-<<<<<<< HEAD
-        # Xs: a list of numpy tensors with .shape[1] identical (batch_size*nb_genes)
-        self.nb_genes = Xs[0].shape[1]
-        assert all(X.shape[1] == self.nb_genes for X in Xs), "All tensors must have same size"
-
-        new_Xs = []
-        for X in Xs:
-=======
         # Xs: a list of numpy tensors with .shape[1] identical (total_size*nb_genes)
         self.nb_genes = Xs[0].shape[1]
         self.n_batches = len(Xs)
@@ -30,20 +22,11 @@
 
         new_Xs = []
         for i, X in enumerate(Xs):
->>>>>>> 5f388eb5
             X = torch.Tensor(X)
             log_counts = torch.log(torch.sum(X, dim=1))
             local_mean = torch.mean(log_counts)
             local_var = torch.var(log_counts)
             new_Xs += [
-<<<<<<< HEAD
-                torch.cat((torch.log(1 + X), local_mean * torch.ones((X.size()[0], 1)),
-                           local_var * torch.ones((X.size()[0], 1))),
-                          dim=1)]
-
-        self.X = torch.cat(new_Xs, dim=0).type(torch.FloatTensor)
-        self.batch_size = self.X.size(0)
-=======
                 torch.cat((X, local_mean * torch.ones((X.size()[0], 1)),
                            local_var * torch.ones((X.size()[0], 1)),
                            torch.from_numpy(i * np.ones((X.size()[0], 1))).type(torch.FloatTensor)),
@@ -57,19 +40,14 @@
 
     def get_batches(self):
         return self.X[:, -1].type(torch.IntTensor).numpy()
->>>>>>> 5f388eb5
 
     def __len__(self):
         return self.total_size
 
     def __getitem__(self, idx):
         # Returns the triplet (X, local_mean, local_var)
-<<<<<<< HEAD
-        return self.X[idx, :self.nb_genes], self.X[idx, self.nb_genes], self.X[idx, self.nb_genes + 1]
-=======
         return self.X[idx, :self.nb_genes], self.X[idx, self.nb_genes], self.X[idx, self.nb_genes + 1], \
                self.X[idx, self.nb_genes + 2]
->>>>>>> 5f388eb5
 
 
 def generate_data(batch_size=20, nb_genes=100):
@@ -80,9 +58,6 @@
     for i in range(batch_size):
         newdata[i, :] = data[i, :] / np.sum(data[i, :])
         newdata[i, :] = newdata[i, :] * mask[i, :]
-<<<<<<< HEAD
-    return newdata
-=======
     return newdata
 
 
@@ -94,5 +69,4 @@
         expression_train = np.load('data/expression_train.npy')
     else:
         raise "No such dataset available"
-    return GeneExpressionDataset([expression_train])
->>>>>>> 5f388eb5
+    return GeneExpressionDataset([expression_train])